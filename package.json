--- conflicted
+++ resolved
@@ -12,12 +12,9 @@
     "lint": "eslint . --ext .ts --max-warnings 0",
     "lint:fix": "eslint . --ext .ts --fix",
     "format": "prettier --write '**/src/**/*.ts'",
-<<<<<<< HEAD
-    "preflight": "npm ci && npm run format && npm run lint && npm run build"
-=======
+    "preflight": "npm ci && npm run format && npm run lint && npm run build && npm run test:ci",
     "test": "vitest run",
     "test:ci": "vitest run --coverage"
->>>>>>> b6812b65
   },
   "devDependencies": {
     "@tsconfig/strictest": "^2.0.5",
