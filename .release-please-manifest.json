--- conflicted
+++ resolved
@@ -1,10 +1,5 @@
 {
   "packages/gcloud-mcp": "0.4.0",
-<<<<<<< HEAD
   "packages/observability-mcp": "0.2.0",
-  "packages/storage-mcp": "0.2.0"
-=======
-  "packages/observability-mcp": "0.1.2",
   "packages/storage-mcp": "0.3.0"
->>>>>>> afde6ea8
 }