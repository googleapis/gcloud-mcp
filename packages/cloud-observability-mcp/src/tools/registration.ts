/**
 * Copyright 2025 Google LLC
 *
 * Licensed under the Apache License, Version 2.0 (the "License");
 * you may not use this file except in compliance with the License.
 * You may obtain a copy of the License at
 *
 *	http://www.apache.org/licenses/LICENSE-2.0
 *
 * Unless required by applicable law or agreed to in writing, software
 * distributed under the License is distributed on an "AS IS" BASIS,
 * WITHOUT WARRANTIES OR CONDITIONS OF ANY KIND, either express or implied.
 * See the License for the specific language governing permissions and
 * limitations under the License.
 */

import { z } from 'zod';
import { McpServer } from '@modelcontextprotocol/sdk/server/mcp.js';
import { toolWrapper } from '../utils/index.js';
import {
  listGroupStats,
  listLogEntries,
  listBuckets,
  listViews,
  listSinks,
  listLogScopes,
  listMetricDescriptors,
  listTimeSeries,
  listAlertPolicies,
  listTraces,
<<<<<<< HEAD
  listLogNames,
=======
  getTrace,
>>>>>>> 93e36950
} from './index.js';

export const registerTools = (server: McpServer): void => {
  server.tool(
    'list_log_entries',
    `Use this as the primary tool to search and retrieve log entries from Google Cloud Logging.
    It's essential for debugging application behavior, finding specific error messages, or auditing events.
    The 'filter' is powerful and can be used to select logs by severity, resource type, text content, and more.
    `,
    {
      resourceNames: z
        .array(z.string())
        .describe(
          `Required. Names of one or more parent resources from which to retrieve log entries.
          Resources may either be resource containers (e.g. 'projects/[PROJECT_ID]') or specific LogViews (e.g. 'projects/[PROJECT_ID]/locations/[LOCATION_ID]/buckets/[BUCKET_ID]/views/[VIEW_ID]').
          For the case of resource containers, all logs ingested into that container will be returned regardless of which LogBuckets they are actually stored in - i.e. these queries may fan out to multiple regions.
          Projects listed in the project_ids field are added to this list.
          A maximum of 100 resources may be specified in a single request.`
        ),
      filter: z
        .string()
        .optional()
        .describe(
          `Optional. A filter that chooses which log entries to return.
          For more information, see Logging query language (https://cloud.google.com/logging/docs/view/logging-query-language).
          Only log entries that match the filter are returned.
          An empty filter matches all log entries in the resources listed in resource_names.
          Referencing a parent resource that is not listed in resource_names will cause the filter to return no results.
          To make queries faster, you can make the filter more selective by using restrictions on indexed fields (https://cloud.google.com/logging/docs/view/logging-query-language#indexed-fields) as well as limit the time range of the query by adding range restrictions on the timestamp field.
          Examples:
          - To find all error-level logs: 'severity="ERROR"'
          - To find logs from a specific GCE instance: 'resource.type="gce_instance" AND resource.labels.instance_id="1234567890123456789"'
          - To find logs containing a specific text message: 'textPayload:"database connection failed"'
          - To find logs within a specific time range: 'timestamp >= "2025-01-01T00:00:00Z" AND timestamp < "2025-01-01T01:00:00Z"'`
        ),
      orderBy: z
        .enum(['timestamp asc', 'timestamp desc'])
        .optional()
        .default('timestamp asc')
        .describe(
          `Optional. How the results should be sorted.
          The timestamp asc option returns entries in order of increasing values of LogEntry.timestamp (oldest first), and the second option returns entries in order of decreasing timestamps (newest first).
          Entries with equal timestamps are returned in order of their insert_id values.
          We recommend setting the order_by field to "timestamp desc" when listing recently ingested log entries.
          If not set, the default value of "timestamp asc" may take a long time to fetch matching logs that are only recently ingested.`
        ),
      pageSize: z
        .number()
        .optional()
        .default(50)
        .describe(
          `Optional. The maximum number of results to return from this request.
          Default is 50. If the value is negative, the request is rejected.
          The presence of next_page_token in the response indicates that more results might be available.`
        ),
      pageToken: z
        .string()
        .optional()
        .describe(
          `Optional. If present, then retrieve the next batch of results from the preceding call to this method.
          page_token must be the value of next_page_token from the previous response.
          The values of other method parameters should be identical to those in the previous call.`
        ),
    },
    (params: {
      resourceNames: string[];
      filter?: string;
      orderBy?: 'timestamp asc' | 'timestamp desc';
      pageSize?: number;
      pageToken?: string;
    }) =>
      toolWrapper(async () =>
        listLogEntries(
          params.resourceNames,
          params.filter,
          params.orderBy,
          params.pageSize,
          params.pageToken
        )
      )
  );

  server.tool(
    'list_log_names',
    `Use this as the primary tool to list the log names in a Google Cloud project.
    This is useful for discovering what logs are available for a project.
    Only logs which have log entries will be listed.`,
    {
      parent: z.string().describe(
        `Required. The parent resource whose logs are to be listed:
        e.g. "projects/[PROJECT_ID]""`
      ),
      pageSize: z
        .number()
        .optional()
        .default(50)
        .describe(
          `Optional. The maximum number of results to return from this request.
          Non-positive values are ignored.
          The presence of nextPageToken in the response indicates that more results might be available.`
        ),
      pageToken: z
        .string()
        .optional()
        .describe(
          `Optional. If present, then retrieve the next batch of results from the preceding call to this method.
          pageToken must be the value of nextPageToken from the previous response.
          The values of other method parameters should be identical to those in the previous call.`
        ),
    },
    (params: {
      parent: string;
      pageSize?: number;
      pageToken?: string;
    }) =>
      toolWrapper(async () =>
        listLogNames(params.parent, params.pageSize, params.pageToken)
      )
  );

  server.tool(
    'list_buckets',
    `Use this as the primary tool to list the log buckets in a Google Cloud project.
    Log buckets are containers that store and organize your log data.
    This tool is useful for understanding how your logs are stored and for managing your logging configurations.`,
    {
      parent: z.string().describe(
        `Required. The parent resource whose buckets are to be listed:
        "projects/[PROJECT_ID]/locations/[LOCATION_ID]"
        "organizations/[ORGANIZATION_ID]/locations/[LOCATION_ID]"
        "billingAccounts/[BILLING_ACCOUNT_ID]/locations/[LOCATION_ID]"
        "folders/[FOLDER_ID]/locations/[LOCATION_ID]"
        Note: The locations portion of the resource must be specified, but supplying the character - in place of LOCATION_ID will return all buckets.`
      ),
      pageSize: z
        .number()
        .optional()
        .default(50)
        .describe(
          `Optional. The maximum number of results to return from this request.
          Non-positive values are ignored.
          The presence of nextPageToken in the response indicates that more results might be available.`
        ),
      pageToken: z
        .string()
        .optional()
        .describe(
          `Optional. If present, then retrieve the next batch of results from the preceding call to this method.
          pageToken must be the value of nextPageToken from the previous response.
          The values of other method parameters should be identical to those in the previous call.`
        ),
    },
    (params: { parent: string; pageSize?: number; pageToken?: string }) =>
      toolWrapper(async () =>
        listBuckets(params.parent, params.pageSize, params.pageToken)
      )
  );

  server.tool(
    'list_views',
    `Use this as the primary tool to list the log views in a given log bucket.
    Log views provide fine-grained access control to the logs in your buckets.
    This is useful for managing who has access to which logs.`,
    {
      parent: z.string().describe(
        'Required. The bucket whose views are to be listed: "projects/[PROJECT_ID]/locations/[LOCATION_ID]/buckets/[BUCKET_ID]"'
      ),
      pageSize: z
        .number()
        .optional()
        .default(50)
        .describe(
          `Optional. The maximum number of results to return from this request.
          Non-positive values are ignored.
          The presence of nextPageToken in the response indicates that more results might be available.`
        ),
      pageToken: z
        .string()
        .optional()
        .describe(
          `Optional. If present, then retrieve the next batch of results from the preceding call to this method.
          pageToken must be the value of nextPageToken from the previous response.
          The values of other method parameters should be identical to those in the previous call.`
        ),
    },
    (params: { parent: string; pageSize?: number; pageToken?: string }) =>
      toolWrapper(async () =>
        listViews(params.parent, params.pageSize, params.pageToken)
      )
  );

  server.tool(
    'list_sinks',
    `Use this as the primary tool to list the log sinks in a Google Cloud project.
    Log sinks control how Cloud Logging routes your logs to supported destinations, such as Cloud Storage buckets, BigQuery datasets, or Pub/Sub topics.
    This is useful for understanding your logging export configurations.`,
    {
      parent: z.string().describe(
        `Required. The parent resource whose sinks are to be listed:
        "projects/[PROJECT_ID]"
        "organizations/[ORGANIZATION_ID]"
        "billingAccounts/[BILLING_ACCOUNT_ID]"
        "folders/[FOLDER_ID]"`
      ),
      pageSize: z
        .number()
        .optional()
        .default(50)
        .describe(
          `Optional. The maximum number of results to return from this request.
          Non-positive values are ignored.
          The presence of nextPageToken in the response indicates that more results might be available.`
        ),
      pageToken: z
        .string()
        .optional()
        .describe(
          `Optional. If present, then retrieve the next batch of results from the preceding call to this method.
          pageToken must be the value of nextPageToken from the previous response.
          The values of other method parameters should be identical to those in the previous call.`
        ),
    },
    (params: {
      parent: string;
      pageSize?: number;
      pageToken?: string;
    }) =>
      toolWrapper(async () =>
        listSinks(params.parent, params.pageSize, params.pageToken)
      )
  );

  server.tool(
    'list_log_scopes',
    `Use this as the primary tool to list the log scopes in a Google Cloud project.
    Log scopes allow you to query logs from multiple projects in a single view.
    This is useful for centralized logging across a large organization.`,
    {
      parent: z.string().describe(
        `Required. The parent resource whose log scopes are to be listed: "projects/[PROJECT_ID]/locations/[LOCATION_ID]".
        The default location is "global".`
      ),
      pageSize: z
        .number()
        .optional()
        .default(50)
        .describe(
          `Optional. The maximum number of results to return from this request.
          Non-positive values are ignored.
          The presence of nextPageToken in the response indicates that more results might be available.`
        ),
      pageToken: z
        .string()
        .optional()
        .describe(
          `Optional. If present, then retrieve the next batch of results from the preceding call to this method.
          pageToken must be the value of nextPageToken from the previous response.
          The values of other method parameters should be identical to those in the previous call.`
        ),
    },
    (params: { parent: string; pageSize?: number; pageToken?: string }) =>
      toolWrapper(async () =>
        listLogScopes(params.parent, params.pageSize, params.pageToken)
      )
  );

  server.tool(
    'list_metric_descriptors',
    `Use this as the primary tool to discover the types of metrics available in a Google Cloud project.
    This is a good first step to understanding what data is available for monitoring and building dashboards or alerts.`,
    {
      name: z.string().describe(
        `Required. The project on which to execute the request.
        The format is: projects/[PROJECT_ID_OR_NUMBER]`
      ),
      filter: z
        .string()
        .optional()
        .describe(
          `Optional. If this field is empty, all custom and system-defined metric descriptors are returned.
          Otherwise, the filter specifies which metric descriptors are to be returned. See Monitoring Query Language (https://cloud.google.com/monitoring/api/v3/filters) for more details.
          Examples:
          - To find metrics related to GCE instances: 'resource.type = "gce_instance"'
          - To find a specific metric type: 'metric.type = "compute.googleapis.com/instance/cpu/usage_time"'
          - To find all metrics with "cpu" in their type: 'metric.type : "cpu"'`
        ),
      pageSize: z
        .number()
        .optional()
        .default(50)
        .describe(
          'Optional. A positive number that is the maximum number of results to return.'
        ),
      pageToken: z
        .string()
        .optional()
        .describe(
          `Optional. If this field is not empty then it must contain the nextPageToken value returned by a previous call to this method.`
        ),
    },
    (params: {
      name: string;
      filter?: string;
      pageSize?: number;
      pageToken?: string;
    }) =>
      toolWrapper(async () =>
        listMetricDescriptors(
          params.name,
          params.filter,
          params.pageSize,
          params.pageToken
        )
      )
  );

  server.tool(
    'list_time_series',
    `Use this as the primary tool to retrieve metric data over a specific time period.
    This is the core tool for monitoring and observability, allowing you to get the actual data points for a given metric.`,
    {
      name: z.string().describe(
        `Required. The project, organization or folder on which to execute the request. The format is:
        projects/[PROJECT_ID_OR_NUMBER]
        organizations/[ORGANIZATION_ID]
        folders/[FOLDER_ID]`
      ),
      filter: z.string().describe(
        `Required. A monitoring filter that specifies which time series should be returned.
        (https://cloud.google.com/monitoring/api/v3/filters#time-series-filter).
        Examples:
        - To get CPU usage:
            'metric.type = "compute.googleapis.com/instance/cpu/usage_time"'
        - To return all time series from a specific Compute Engine instance, use the following filter:
            'metric.type = "compute.googleapis.com/instance/cpu/usage_time" AND metric.labels.instance_name = "my-instance-name"'
        - To return all time series from Compute Engine instances whose names start with frontend-, use the following filter:
            'metric.type = "compute.googleapis.com/instance/cpu/usage_time" AND metric.labels.instance_name = starts_with("frontend-")'`
      ),
      interval: z
        .object({
          startTime: z
            .string()
            .optional()
            .describe(
              `Optional. Start of the time interval (inclusive) during which the time series data was collected.
              Must be in RFC 3339 format.`
            ),
          endTime: z.string().describe(
            `Required. End of the time interval (inclusive) during which the time series data was collected.
            Must be in RFC 3339 format.`
          ),
        })
        .describe(
          `Required. The time interval for which results should be returned.
        Only time series that contain data points in the specified interval are included in the response.`
        ),
      aggregation: z
        .object({
          alignmentPeriod: z
            .string()
            .optional()
            .default('60')
            .describe(
              `The alignmentPeriod specifies a time interval, in seconds, that is used to divide the data in all the time series into consistent blocks of time.
              The value must be at least 60 seconds.`
            ),
          perSeriesAligner: z
            .enum([
              'ALIGN_NONE',
              'ALIGN_DELTA',
              'ALIGN_RATE',
              'ALIGN_INTERPOLATE',
              'ALIGN_NEXT_OLDER',
              'ALIGN_MIN',
              'ALIGN_MAX',
              'ALIGN_MEAN',
              'ALIGN_COUNT',
              'ALIGN_SUM',
              'ALIGN_STDDEV',
              'ALIGN_PERCENTILE_99',
              'ALIGN_PERCENTILE_95',
              'ALIGN_PERCENTILE_50',
              'ALIGN_PERCENT_CHANGE',
            ])
            .optional()
            .describe(
              `An Aligner describes how to bring the data points in a single time series into temporal alignment.
              Except for ALIGN_NONE, all alignments cause all the data points in an alignmentPeriod to be mathematically grouped together, resulting in a single data point for each alignmentPeriod with end timestamp at the end of the period.`
            ),
        })
        .optional()
        .describe(
          'Optional. Specifies the alignment of data points in individual time series. By default (if no aggregation is explicitly specified), the raw time series data is returned.'
        ),
      pageSize: z
        .number()
        .optional()
        .default(50)
        .describe(
          'Optional. A positive number that is the maximum number of results to return.'
        ),
      pageToken: z
        .string()
        .optional()
        .describe(
          `Optional. If this field is not empty then it must contain the nextPageToken value returned by a previous call to this method.`
        ),
    },
    (params: {
      name: string;
      filter: string;
      interval: {
        startTime?: string;
        endTime: string;
      };
      aggregation?: {
        alignmentPeriod?: string;
        perSeriesAligner?: string;
      };
      pageSize?: number;
      pageToken?: string;
    }) =>
      toolWrapper(async () =>
        listTimeSeries(
          params.name,
          params.filter,
          params.interval,
          params.aggregation,
          params.pageSize,
          params.pageToken
        )
      )
  );

  server.tool(
    'list_alert_policies',
    `Use this as the primary tool to list the alerting policies in a Google Cloud project.
    Alerting policies define the conditions under which you want to be notified about issues with your services.
    This is useful for understanding what alerts are currently configured.`,
    {
      name: z.string().describe(
        `Required. The project whose alert policies are to be listed.
        The format is: projects/[PROJECT_ID_OR_NUMBER]`
      ),
      filter: z
        .string()
        .optional()
        .describe(
          `Optional. If provided, this field specifies the criteria that must be met by alert policies to be included in the response.
          For more information on filtering alert policies see Cloud Monitoring Filter Syntax (https://cloud.google.com/monitoring/api/v3/sorting-and-filtering#filter_syntax)
          Examples:
          - To return all entries with a non-empty display name or description where the user_labels field has the active key set (with any value):
              (NOT display_name.empty OR NOT description.empty) AND user_labels='active'
          - To return all entries whose description contains 'cloud':
              description:'cloud'
          - To return all entries whose title matches "Temp XYZ":
              display_name=monitoring.regex.full_match('Temp \\d{3}')`
        ),
      orderBy: z
        .string()
        .optional()
        .describe(
          `Optional. A comma-separated list of fields by which to sort the result.
          The result will be sorted by aescending order.
          If a field is prefixed with a -, it is sorted in descending order.
          Sortable fields are: name, display_name, documentation.content, documentation.mime_type, user_labels, conditions.size, combiner, enabled, notification_channels.`
        ),
      pageSize: z
        .number()
        .optional()
        .default(50)
        .describe(
          'Optional. The maximum number of results to return in a single response.'
        ),
      pageToken: z
        .string()
        .optional()
        .describe(
          `Optional. If this field is not empty then it must contain the nextPageToken value returned by a previous call to this method.`
        ),
    },
    (params: {
      name: string;
      filter?: string;
      orderBy?: string;
      pageSize?: number;
      pageToken?: string;
    }) =>
      toolWrapper(async () =>
        listAlertPolicies(
          params.name,
          params.filter,
          params.orderBy,
          params.pageSize,
          params.pageToken
        )
      )
  );

  server.tool(
    'list_traces',
    `Use this as the primary tool to retrieve and examine distributed traces from Google Cloud Trace.
    Traces provide a detailed view of the path of a request as it travels through your application's services.
    This is essential for understanding latency issues and debugging complex, multi-service workflows.
    This will only return the root trace span, to gather full information call get_trace with that id.`,
    {
      projectId: z.string().describe('Required. The Google Cloud project ID.'),
      filter: z
        .string()
        .optional()
        .describe(
          `Optional.
          The filter to apply when listing traces.
          For more information on building trace filters see Cloud Trace Filters (https://cloud.google.com/trace/docs/trace-filters).
          Some examples:
            To filter for latency greater than or equal to a value, do latency:[DURATION] (e.g. 'latency:1s', 'latency:500ms')
            For a prefix string match on the root span name, do root:[NAME_PREFIX] (e.g. 'root:main.api.HTTP')
            For an exact string match on the root span name, do +root:[NAME] (e.g. '+root:main.api.HTTP Get')
            To filter by HTTP status code: 'http.status_code:[CODE]' (e.g. 'http.status_code:500')
            To filter by method: 'method:[METHOD_NAME]' (e.g. 'method:Get')`
        ),
      orderBy: z
        .string()
        .optional()
        .describe(
          `Optional. Field used to sort the returned traces.
          Can be one of the following: 'trace_id', 'name', 'duration', 'start'.
          Descending order can be specified by appending 'desc' to the sort field.`
        ),
      pageSize: z
        .number()
        .optional()
        .default(50)
        .describe('Optional. The maximum number of traces to return.'),
      pageToken: z
        .string()
        .optional()
        .describe('Optional. Token identifying the page of results to return.'),
      startTime: z
        .string()
        .optional()
        .describe(
          `Optional. Start of the time interval (inclusive) during which the trace data was collected from the application.
          Must be in RFC 3339 format.`
        ),
      endTime: z
        .string()
        .optional()
        .describe(
          `Optional. End of the time interval (inclusive) during which the trace data was collected from the application.
          Must be in RFC 3339 format.`
        ),
    },
    (params: {
      projectId: string;
      filter?: string;
      orderBy?: string;
      pageSize?: number;
      pageToken?: string;
      startTime?: string;
      endTime?: string;
    }) =>
      toolWrapper(async () =>
        listTraces(
          params.projectId,
          params.filter,
          params.orderBy,
          params.pageSize,
          params.pageToken,
          params.startTime,
          params.endTime
        )
      )
  );

  server.tool(
    'get_trace',
    `Use this as the primary tool to retrieve a single distributed trace from Google Cloud Trace.
    Traces provide a detailed view of the path of a request as it travels through your application's services.
    This is essential for understanding latency issues and debugging complex, multi-service workflows.
    This is often used as a follow on to list_traces to get full details on a specific trace.`,
    {
      projectId: z.string().describe('Required. The Google Cloud project ID.'),
      traceId: z.string().describe('Required. The ID of the trace to retrieve.'),
    },
    (params: { projectId: string; traceId: string }) =>
      toolWrapper(async () => getTrace(params.projectId, params.traceId))
  );

  server.tool(
    'list_group_stats',
    `Use this tool ONLY to find and analyze recurring stack traces in your application. 
    It aggregates similar stack traces, providing statistics like the number of occurrences and the number of affected users.

    DO NOT use this tool for general error searches or to view individual error logs. For queries asking to "find errors", or "show me errors", you MUST use list_log_entries tool.

    CRITICAL: Default to other tooling for generic questions about errors.`,
    {
      projectName: z.string().describe(
        `Required. The resource name of the Google Cloud Platform project.
          Written as 'projects/{projectID}' or 'projects/{projectNumber}'.`
      ),
      timeRangePeriod: z
        .enum([
          'PERIOD_1_HOUR',
          'PERIOD_6_HOURS',
          'PERIOD_1_DAY',
          'PERIOD_1_WEEK',
          'PERIOD_30_DAYS',
        ])
        .optional()
        .default('PERIOD_6_HOURS')
        .describe('Optional. The time range to query.'),
      order: z
        .enum([
          'COUNT_DESC',
          'LAST_SEEN_DESC',
          'CREATED_DESC',
          'AFFECTED_USERS_DESC',
        ])
        .optional()
        .default('COUNT_DESC')
        .describe('Optional. The sort order in which the results are returned.'),
      pageSize: z
        .number()
        .optional()
        .default(20)
        .describe('Optional. The maximum number of results to return per response.'),
      pageToken: z
        .string()
        .optional()
        .describe('Optional. A next_page_token provided by a previous response.'),
    },
    (params: {
      projectName: string;
      timeRangePeriod?: string;
      order?: string;
      pageSize?: number;
      pageToken?: string;
    }) =>
      toolWrapper(async () =>
        listGroupStats(
          params.projectName,
          params.timeRangePeriod,
          params.order,
          params.pageSize,
          params.pageToken
        )
      )
  );
};<|MERGE_RESOLUTION|>--- conflicted
+++ resolved
@@ -20,6 +20,7 @@
 import {
   listGroupStats,
   listLogEntries,
+  listLogNames,
   listBuckets,
   listViews,
   listSinks,
@@ -28,11 +29,7 @@
   listTimeSeries,
   listAlertPolicies,
   listTraces,
-<<<<<<< HEAD
-  listLogNames,
-=======
   getTrace,
->>>>>>> 93e36950
 } from './index.js';
 
 export const registerTools = (server: McpServer): void => {
