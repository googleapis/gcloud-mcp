[![gcloud-mcp Servers CI](https://github.com/googleapis/gcloud-mcp/actions/workflows/presubmit.yml/badge.svg)](https://github.com/googleapis/gcloud-mcp/actions/workflows/presubmit.yml)
[![License](https://img.shields.io/github/license/googleapis/gcloud-mcp)](https://github.com/googleapis/gcloud-mcp/blob/main/LICENSE)

# gcloud MCP Server ☁️

The gcloud
[Model Context Protocol (MCP)](https://modelcontextprotocol.io/docs/getting-started/intro)
server enables AI assistants to easily interact with the Google Cloud
environment using the gcloud CLI. With the gcloud MCP server you can:

- **Interact with Google Cloud using natural language.** Describe the outcome
  you want instead of memorizing complex command syntax, flags, and arguments.
- **Automate and simplify complex workflows.** Chain multiple cloud operations
  into a single, repeatable command to reduce manual effort and the chance of
  error.
- **Lower the barrier to entry for cloud management.** Empower team members who
  are less familiar with gcloud to perform powerful actions confidently and
  safely.

## 📡 Available MCP Servers

This repository also hosts other MCP servers in addition to the gcloud MCP
server. An up to date list is below, and links to other Google Cloud MCP
servers hosted outside of this repo are
[here](#-other-google-cloud-mcp-servers).

<<<<<<< HEAD
| MCP Server Name | Description                                                                   | Package Name        | Version                                                                                                                                   |
| :-------------- | :---------------------------------------------------------------------------- | :------------------ | :---------------------------------------------------------------------------------------------------------------------------------------- |
| gcloud          | Interact with Google Cloud via the gcloud CLI using natural language prompts. | `gcloud-mcp`        | [![Version](https://img.shields.io/npm/v/@google-cloud/gcloud-mcp)](https://www.npmjs.com/package/@google-cloud/gcloud-mcp)               |
| observability   | Access Google Cloud Observability APIs to query logs, metrics, and traces.    | `observability-mcp` | [![Version](https://img.shields.io/npm/v/@google-cloud/observability-mcp)](https://www.npmjs.com/package/@google-cloud/observability-mcp) |
=======
| MCP Server Name | Description                                                                   | Package Name        |
| :-------------- | :---------------------------------------------------------------------------- | :------------------ |
| gcloud          | Interact with Google Cloud via the gcloud CLI using natural language prompts. | `gcloud-mcp`        |
| observability   | Access Google Cloud Observability APIs to query logs, metrics, and traces.    | `observability-mcp` |
| storage         | Interact with Google Cloud Storage for bucket and object management.          | `storage-mcp`       |
>>>>>>> 7689ea10

## 🚀 Getting Started

### Prerequisites

- [Node.js](https://docs.npmjs.com/downloading-and-installing-node-js-and-npm):
  version 20 or higher
- [gcloud CLI](https://cloud.google.com/sdk/docs/install)

## ✨ Set up your MCP server

### Gemini CLI and Gemini Code Assist

To integrate MCP servers with Gemini CLI or Gemini Code Assist, run the setup
command below from your home directory for MCP server listed in the table. This
will install the MCP server as a
[Gemini CLI extension](https://github.com/google-gemini/gemini-cli/blob/main/docs/extension.md).
for the current user, making it available for all your projects.

```shell
npx @google-cloud/[PACKAGE_NAME] init --agent=gemini-cli
```

For example, for the gcloud-mcp:

```shell
npx @google-cloud/gcloud-mcp init --agent=gemini-cli
```

After the initialization process, you can verify that the gcloud-mcp server is
configured correctly by running the following command:

```
gemini mcp list

> ✓ gcloud: npx -y @google-cloud/gcloud-mcp (stdio) - Connected
```

### For other AI clients

To use MCP servers in this repo with other clients, add the following snippet
to their respective JSON configuration files for each MCP server:

```json
"[SERVER_NAME]": {
  "command": "npx",
  "args": ["-y", "@google-cloud/[PACKAGE_NAME]"]
}
```

For example, for gcloud:

```json
"gcloud": {
  "command": "npx",
  "args": ["-y", "@google-cloud/gcloud-mcp"]
}
```

Instructions for popular tools:

- **Claude Desktop:** Open **Claude > Settings > Developer > Edit Config** and
  edit `claude_desktop_config.json`.
- **Cline:** Click the MCP Servers icon, then **Configure MCP Servers** to edit
  `cline_mcp_settings.json`.
- **Cursor:** Edit `.cursor/mcp.json` for a single project or
  `~/.cursor/mcp.json` for all projects.
- **Gemini CLI (Manual Setup):** [If not using extensions](#gemini-cli-and-gemini-code-assist),
  edit `.gemini/settings.json` for a single project or `~/.gemini/settings.json` for
  all projects.

For **Visual Studio Code** edit the `.vscode/mcp.json` file in your workspace
for a single project or your global user settings file for all projects:

```json
"servers": {
  "[SERVER_NAME]": {
    "command": "npx",
    "args": ["-y", "@google-cloud/[PACKAGE_NAME]"]
  }
}
```

For example, for gcloud and observability:

```json
"servers": {
  "gcloud": {
    "command": "npx",
    "args": ["-y", "@google-cloud/gcloud-mcp"]
  },
  "observability": {
    "command": "npx",
    "args": ["-y", "@google-cloud/observability-mcp"]
  },
}
```

## 🛠 Local Development

For more information regarding installing the repository locally, please see
[development.md](doc/DEVELOPMENT.md)

## 🧰 Available MCP Tools

| MCP Server    | Tool                      | Description                                                                                                                                               |
| :------------ | :------------------------ | :-------------------------------------------------------------------------------------------------------------------------------------------------------- |
| gcloud        | `run_gcloud_command`      | Executes a gcloud command. Some commands have been restricted from execution by the agent. See [MCP Permissions](#-mcp-permissions) for more information. |
| observability | `list_log_entries`        | Lists log entries from a project.                                                                                                                         |
|               | `list_log_names`          | Lists log names from a project.                                                                                                                           |
|               | `list_buckets`            | Lists log buckets from a project.                                                                                                                         |
|               | `list_views`              | Lists log views from a project.                                                                                                                           |
|               | `list_sinks`              | Lists log sinks from a project.                                                                                                                           |
|               | `list_log_scopes`         | Lists log scopes from a project.                                                                                                                          |
|               | `list_metric_descriptors` | Lists metric descriptors for a project.                                                                                                                   |
|               | `list_time_series`        | Lists time series data for a given metric.                                                                                                                |
|               | `list_alert_policies`     | Lists the alert policies in a project.                                                                                                                    |
|               | `list_traces`             | Searches for traces in a project.                                                                                                                         |
|               | `get_trace`               | Gets a specific trace by id in a project.                                                                                                                 |
|               | `list_group_stats`        | Lists the error groups for a project.                                                                                                                     |
| **gcs**       | `list_objects`            | Lists objects in a GCS bucket.                                                                                                                            |
|               | `read_object_metadata`    | Reads comprehensive metadata for a specific object.                                                                                                       |
|               | `read_object_content`     | Reads the content of a specific object.                                                                                                                   |
|               | `delete_object`           | Deletes a specific object from a bucket.                                                                                                                  |
|               | `write_object`            | Writes a new object to a bucket.                                                                                                                          |
|               | `update_object_metadata`  | Updates the custom metadata of an existing object.                                                                                                        |
|               | `copy_object`             | Copies an object from one bucket to another.                                                                                                              |
|               | `move_object`             | Moves an object from one bucket to another.                                                                                                               |
|               | `upload_object`           | Uploads a file to a GCS bucket.                                                                                                                           |
|               | `download_object`         | Downloads an object from GCS to a local file.                                                                                                             |
|               | `list_buckets`            | Lists all buckets in a project.                                                                                                                           |
|               | `create_bucket`           | Creates a new bucket.                                                                                                                                     |
|               | `delete_bucket`           | Deletes a bucket.                                                                                                                                         |
|               | `get_bucket_metadata`     | Gets comprehensive metadata for a specific bucket.                                                                                                        |
|               | `update_bucket_labels`    | Updates labels for a bucket.                                                                                                                              |
|               | `get_bucket_location`     | Gets the location of a bucket.                                                                                                                            |
|               | `view_iam_policy`         | Views the IAM policy for a bucket.                                                                                                                        |
|               | `check_iam_permissions`   | Tests IAM permissions for a bucket.                                                                                                                       |

## 🔑 MCP Permissions

The permissions of the gcloud MCP are directly tied to the permissions of the active
gcloud account. To restrict permissions and operate with the principle of least
privilege, you can
[authorize as a service account using impersonation](https://cloud.google.com/sdk/docs/authorizing#impersonation) and
assign the service account a
[role with limited permissions](https://cloud.google.com/iam/docs/roles-overview).

By default, the gcloud MCP prevents execution of gcloud commands that don't
make sense for AI agents. This is done to restrict commands that can run
arbitrary inputs and initiate interactive sessions. See
[here](https://github.com/googleapis/gcloud-mcp/blob/ed743f04272744e57aa4990f5fcd9816a05b03ba/packages/gcloud-mcp/src/index.ts#L29)
for the list of denied commands.

## 💫 Other Google Cloud MCP Servers

Google Cloud offers these other servers:

- [Firebase MCP](https://firebase.google.com/docs/cli/mcp-server)
- [Google Analytics MCP](https://github.com/googleanalytics/google-analytics-mcp)
- [Google Cloud Genmedia MCP](https://github.com/GoogleCloudPlatform/vertex-ai-creative-studio/tree/main/experiments/mcp-genmedia)
- [Google Cloud Run MCP](https://github.com/GoogleCloudPlatform/cloud-run-mcp)
- [Google Kubernetes Engine (GKE) MCP](https://github.com/GoogleCloudPlatform/gke-mcp)
- [Google Security Operations and Threat Intelligence MCP](https://github.com/google/mcp-security)
- [MCP Toolbox for Databases](https://github.com/googleapis/genai-toolbox)

## 👥 Contributing

We welcome contributions! Whether you're fixing bugs, sharing feedback, or
improving documentation, your contributions are welcome. Please read our
[Contributing Guide](CONTRIBUTING.md) to get started.

## 📄 Important Notes

This repository is currently in preview and may see breaking changes. This
repository provides a solution, not an officially supported Google product. It
is not covered under [Google Cloud Terms of Service](https://cloud.google.com/terms).
It may break when the MCP specification, other SDKs, or when other solutions
and products change. See also our [Security Policy](SECURITY.md).<|MERGE_RESOLUTION|>--- conflicted
+++ resolved
@@ -24,18 +24,11 @@
 servers hosted outside of this repo are
 [here](#-other-google-cloud-mcp-servers).
 
-<<<<<<< HEAD
 | MCP Server Name | Description                                                                   | Package Name        | Version                                                                                                                                   |
 | :-------------- | :---------------------------------------------------------------------------- | :------------------ | :---------------------------------------------------------------------------------------------------------------------------------------- |
 | gcloud          | Interact with Google Cloud via the gcloud CLI using natural language prompts. | `gcloud-mcp`        | [![Version](https://img.shields.io/npm/v/@google-cloud/gcloud-mcp)](https://www.npmjs.com/package/@google-cloud/gcloud-mcp)               |
 | observability   | Access Google Cloud Observability APIs to query logs, metrics, and traces.    | `observability-mcp` | [![Version](https://img.shields.io/npm/v/@google-cloud/observability-mcp)](https://www.npmjs.com/package/@google-cloud/observability-mcp) |
-=======
-| MCP Server Name | Description                                                                   | Package Name        |
-| :-------------- | :---------------------------------------------------------------------------- | :------------------ |
-| gcloud          | Interact with Google Cloud via the gcloud CLI using natural language prompts. | `gcloud-mcp`        |
-| observability   | Access Google Cloud Observability APIs to query logs, metrics, and traces.    | `observability-mcp` |
-| storage         | Interact with Google Cloud Storage for bucket and object management.          | `storage-mcp`       |
->>>>>>> 7689ea10
+| storage         | Interact with Google Cloud Storage for bucket and object management.          | `storage-mcp`       | |
 
 ## 🚀 Getting Started
 
