--- conflicted
+++ resolved
@@ -1,10 +1,5 @@
 {
-<<<<<<< HEAD
-  "packages/gcloud-mcp": "0.4.0",
+  "packages/gcloud-mcp": "0.5.0",
   "packages/observability-mcp": "0.2.1",
-=======
-  "packages/gcloud-mcp": "0.5.0",
-  "packages/observability-mcp": "0.2.0",
->>>>>>> 6e3e53a8
   "packages/storage-mcp": "0.3.0"
 }