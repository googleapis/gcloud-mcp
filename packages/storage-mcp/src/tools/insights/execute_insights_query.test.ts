/**
 * Copyright 2025 Google LLC
 *
 * Licensed under the Apache License, Version 2.0 (the "License");
 * you may not use this file except in compliance with the License.
 * You may obtain a copy of the License at
 *
 *	http://www.apache.org/licenses/LICENSE-2.0
 *
 * Unless required by applicable law or agreed to in writing, software
 * distributed under the License is distributed on an "AS IS" BASIS,
 * WITHOUT WARRANTIES OR CONDITIONS OF ANY KIND, either express or implied.
 * See the License for the specific language governing permissions and
 * limitations under the License.
 */

import { McpServer } from '@modelcontextprotocol/sdk/server/mcp.js';
import { vi, describe, it, expect, beforeEach } from 'vitest';
import {
  executeInsightsQuery,
  registerExecuteInsightsQueryTool,
} from './execute_insights_query.js';
<<<<<<< HEAD

=======
>>>>>>> 84c08ee3
import { apiClientFactory as ApiClientFactory } from '../../utility/index.js';

describe('executeInsightsQuery', () => {
  const MOCK_QUERY = 'SELECT * FROM my-table';
  const DEFAULT_JOB_TIMEOUT_MS = 10000;

  const TEST_PROJECT_ID = 'test-project';
  const TEST_LOCATION = 'us-central1';
  const TEST_CONFIG_ID = 'test-config';
  const TEST_DATASET_ID = 'test-dataset';

  const MOCK_CONFIG_NAME = `projects/${TEST_PROJECT_ID}/locations/${TEST_LOCATION}/datasetConfigs/${TEST_CONFIG_ID}`;
  const MOCK_LINKED_DATASET = `projects/${TEST_PROJECT_ID}/datasets/${TEST_DATASET_ID}`;

  const mockFullConfig = JSON.stringify({
    name: MOCK_CONFIG_NAME,
    link: { dataset: MOCK_LINKED_DATASET },
  });

  const mockSimplifiedConfig = JSON.stringify({
    name: MOCK_CONFIG_NAME,
  });

  const MOCK_DEFAULT_ROWS = [{ id: 1, name: 'default' }];
  const MOCK_TEST_ROWS = [{ id: 1, name: 'test' }];

  const mockDryRunJob = { id: 'dry-run-123' };
  const mockActualJob = { id: 'job-123', getQueryResults: vi.fn() };
  const mockDataset = { createQueryJob: vi.fn() };
  const mockBigQuery = { dataset: vi.fn().mockReturnValue(mockDataset) };

  beforeEach(() => {
    vi.clearAllMocks();
    vi.spyOn(ApiClientFactory, 'getBigQueryClient').mockReturnValue(mockBigQuery);
<<<<<<< HEAD
    mockDataset.createQueryJob.mockImplementation((options) => {
      if (options.dryRun) {
        return Promise.resolve([mockDryRunJob]);
      } else {
        return Promise.resolve([mockActualJob]);
      }
    });
    mockActualJob.getQueryResults.mockResolvedValue([MOCK_DEFAULT_ROWS]);
=======
>>>>>>> 84c08ee3
  });

  it('should execute a query with full config and return the results', async () => {
    mockActualJob.getQueryResults.mockResolvedValue([MOCK_TEST_ROWS]);

    const result = await executeInsightsQuery({
      config: mockFullConfig,
      query: MOCK_QUERY,
      jobTimeoutMs: DEFAULT_JOB_TIMEOUT_MS,
    });

    expect(mockBigQuery.dataset).toHaveBeenCalledWith(TEST_DATASET_ID, {
      projectId: TEST_PROJECT_ID,
    });
    expect(mockDataset.createQueryJob).toHaveBeenCalledTimes(2);
    expect(mockDataset.createQueryJob).toHaveBeenCalledWith({
      query: MOCK_QUERY,
      jobTimeoutMs: DEFAULT_JOB_TIMEOUT_MS,
      dryRun: true,
      location: TEST_LOCATION,
    });
    expect(mockDataset.createQueryJob).toHaveBeenCalledWith({
<<<<<<< HEAD
      query: MOCK_QUERY,
      jobTimeoutMs: DEFAULT_JOB_TIMEOUT_MS,
      location: TEST_LOCATION,
=======
      query: mockQuery,
      jobTimeoutMs: 10000,
      location: 'us-central1',
>>>>>>> 84c08ee3
    });
    expect(mockActualJob.getQueryResults).toHaveBeenCalled();
    expect(result.content[0].text).toEqual(JSON.stringify(MOCK_TEST_ROWS));
  });

  it('should return an error if the actual query execution fails after dry run success', async () => {
    const mockError = new Error('Execution failed after dry run');
    mockActualJob.getQueryResults.mockRejectedValue(mockError);

    const result = await executeInsightsQuery({
      config: mockFullConfig,
      query: MOCK_QUERY,
      jobTimeoutMs: DEFAULT_JOB_TIMEOUT_MS,
    });

    expect(mockDataset.createQueryJob).toHaveBeenCalledTimes(2);
    expect(mockActualJob.getQueryResults).toHaveBeenCalledTimes(1);
    const content = JSON.parse(result.content[0].text);
    expect(content.error).toBe('Failed to execute insights query');
    expect(content.error_type).toBe('Unknown');
    expect(content.details).toContain('Execution failed after dry run');
  });

  it('should return a timeout error if the actual query times out', async () => {
    const mockError = new Error('Job timed out');
    mockDataset.createQueryJob.mockImplementationOnce((options) => {
      expect(options.dryRun).toBe(true);
      return Promise.resolve([mockDryRunJob]);
    }).mockImplementationOnce((options) => {
      expect(options.dryRun).toBeUndefined();
      return Promise.reject(mockError);
    });

    const result = await executeInsightsQuery({
      config: mockFullConfig,
      query: MOCK_QUERY,
      jobTimeoutMs: DEFAULT_JOB_TIMEOUT_MS,
    });

    expect(mockDataset.createQueryJob).toHaveBeenCalledTimes(2);
    const content = JSON.parse(result.content[0].text);
    expect(content.error).toBe('Failed to execute insights query');
    expect(content.error_type).toBe('Timeout');
    expect(content.details).toContain('Job timed out');
  });

  it('should return a validation error if the dry run fails due to invalid SQL', async () => {
    const badQuery = 'SELECT FRO my-table';
    const dryRunError = new Error('Syntax error: Unexpected token FRO');

    mockDataset.createQueryJob.mockImplementationOnce((options) => {
      expect(options.dryRun).toBe(true);
      return Promise.reject(dryRunError);
    });

    const result = await executeInsightsQuery({
      config: mockFullConfig,
      query: badQuery,
      jobTimeoutMs: DEFAULT_JOB_TIMEOUT_MS,
    });

    expect(mockDataset.createQueryJob).toHaveBeenCalledTimes(1);
    expect(mockDataset.createQueryJob).toHaveBeenCalledWith(expect.objectContaining({
      query: badQuery,
      dryRun: true,
      location: TEST_LOCATION,
    }));
    const content = JSON.parse(result.content[0].text);
    expect(content.error).toBe('Validation failed: Invalid BigQuery SQL or access error during dry run');
    expect(content.error_type).toBe('QueryValidationError');
    expect(content.details).toBe('Syntax error: Unexpected token FRO');
  });

  it('should return a validation error if the dry run fails due to permission issues', async () => {
    const permissionError = new Error('Access Denied: User does not have bigquery.jobs.create permission');

    mockDataset.createQueryJob.mockImplementationOnce((options) => {
      expect(options.dryRun).toBe(true);
      return Promise.reject(permissionError);
    });

    const result = await executeInsightsQuery({
      config: mockFullConfig,
      query: MOCK_QUERY,
      jobTimeoutMs: DEFAULT_JOB_TIMEOUT_MS,
    });

    expect(mockDataset.createQueryJob).toHaveBeenCalledTimes(1);
    const content = JSON.parse(result.content[0].text);
    expect(content.error).toBe('Validation failed: Invalid BigQuery SQL or access error during dry run');
    expect(content.error_type).toBe('QueryValidationError');
    expect(content.details).toBe('Access Denied: User does not have bigquery.jobs.create permission');
  });

  it('should return an error if the config is missing the link property', async () => {
    const result = await executeInsightsQuery({
      config: mockSimplifiedConfig,
      query: MOCK_QUERY,
      jobTimeoutMs: DEFAULT_JOB_TIMEOUT_MS,
    });

    expect(result.content[0].text).toContain('Failed to execute insights query');
    expect(result.content[0].text).toContain(
      'The provided configuration is missing the `link.dataset` property.',
    );
    expect(mockDataset.createQueryJob).not.toHaveBeenCalled();
  });

  it('should return an error if the config is not a valid JSON object', async () => {
    const result = await executeInsightsQuery({
      config: 'not a json object',
      query: MOCK_QUERY,
      jobTimeoutMs: DEFAULT_JOB_TIMEOUT_MS,
    });

    expect(result.content[0].text).toContain('Failed to execute insights query');
    expect(result.content[0].text).toContain(
      'Invalid configuration provided. Expected a JSON object or a JSON string.',
    );
    expect(mockDataset.createQueryJob).not.toHaveBeenCalled();
  });

  it('should return an error if the parsed config is null', async () => {
    const result = await executeInsightsQuery({
      config: 'null',
      query: 'SELECT 1',
      jobTimeoutMs: DEFAULT_JOB_TIMEOUT_MS,
    });

    expect(result.content[0].text).toContain('Failed to execute insights query');
    expect(result.content[0].text).toContain('Invalid configuration provided. Expected a JSON object.');
    expect(mockDataset.createQueryJob).not.toHaveBeenCalled();
  });

  it('should return an error if the parsed config is a primitive type', async () => {
    const result = await executeInsightsQuery({
      config: '123',
      query: 'SELECT 1',
      jobTimeoutMs: DEFAULT_JOB_TIMEOUT_MS,
    });

    expect(result.content[0].text).toContain('Failed to execute insights query');
    expect(result.content[0].text).toContain('Invalid configuration provided. Expected a JSON object.');
    expect(mockDataset.createQueryJob).not.toHaveBeenCalled();
  });

  it('should return an error if the config has an invalid name format', async () => {
    const invalidConfig = JSON.stringify({
      name: 'invalid-name',
      link: { dataset: MOCK_LINKED_DATASET },
    });

    const result = await executeInsightsQuery({
      config: invalidConfig,
      query: MOCK_QUERY,
      jobTimeoutMs: DEFAULT_JOB_TIMEOUT_MS,
    });

    expect(result.content[0].text).toContain('Failed to execute insights query');
    expect(result.content[0].text).toContain('Invalid configuration name format');
    expect(mockDataset.createQueryJob).not.toHaveBeenCalled();
  });

  it('should pass the location to the BigQuery client', async () => {
    await executeInsightsQuery({
      config: mockFullConfig,
      query: MOCK_QUERY,
      jobTimeoutMs: DEFAULT_JOB_TIMEOUT_MS,
    });

    expect(mockBigQuery.dataset).toHaveBeenCalledWith(TEST_DATASET_ID, {
      projectId: TEST_PROJECT_ID,
    });
    expect(mockDataset.createQueryJob).toHaveBeenCalledWith(expect.objectContaining({
      query: MOCK_QUERY,
      location: TEST_LOCATION,
      dryRun: true,
    }));
     expect(mockDataset.createQueryJob).toHaveBeenCalledWith(expect.objectContaining({
      query: MOCK_QUERY,
      location: TEST_LOCATION,
    }));
  });

  it('should return an error if datasetId is empty after extraction', async () => {
    const configWithEmptyDatasetId = JSON.stringify({
      name: MOCK_CONFIG_NAME,
      link: { dataset: `projects/${TEST_PROJECT_ID}/datasets/` },
    });

    const result = await executeInsightsQuery({
      config: configWithEmptyDatasetId,
      query: MOCK_QUERY,
      jobTimeoutMs: DEFAULT_JOB_TIMEOUT_MS,
    });

    expect(result.content[0].text).toContain('Failed to execute insights query');
    expect(result.content[0].text).toContain('Could not extract datasetId from the linked dataset.');
    expect(mockBigQuery.dataset).not.toHaveBeenCalled();
    expect(mockDataset.createQueryJob).not.toHaveBeenCalled();
  });

  it('should return an error if the location segment is empty in the config name', async () => {
    const configWithEmptyLocation = JSON.stringify({
      name: 'projects/test-project/locations//datasetConfigs/test-config',
      link: { dataset: MOCK_LINKED_DATASET },
    });

    const result = await executeInsightsQuery({
      config: configWithEmptyLocation,
      query: MOCK_QUERY,
      jobTimeoutMs: DEFAULT_JOB_TIMEOUT_MS,
    });

    const content = JSON.parse(result.content[0].text);
    expect(content.error).toBe('Failed to execute insights query');
    expect(content.details).toBe('Could not extract location from the configuration name.');
    expect(mockDataset.createQueryJob).not.toHaveBeenCalled();
  });

  it('should pass the location to the BigQuery client', async () => {
    const mockQuery = 'SELECT * FROM my-table';
    const mockRows = [{ id: 1, name: 'test' }];
    mockJob.getQueryResults.mockResolvedValue([mockRows]);

    await executeInsightsQuery({
      config: mockFullConfig,
      query: mockQuery,
      jobTimeoutMs: 10000,
    });

    expect(mockBigQuery.dataset).toHaveBeenCalledWith('test-dataset', {
      projectId: 'test-project',
    });
    expect(mockDataset.createQueryJob).toHaveBeenCalledWith({
      query: mockQuery,
      jobTimeoutMs: 10000,
      location: 'us-central1',
    });
  });
});

describe('registerExecuteInsightsQueryTool', () => {
  it('should register the tool with the server', () => {
    const mockServer = { registerTool: vi.fn() } as unknown as McpServer;

    registerExecuteInsightsQueryTool(mockServer);

    expect(mockServer.registerTool).toHaveBeenCalledWith(
      'execute_insights_query',
      expect.any(Object),
      executeInsightsQuery,
    );
  });
});<|MERGE_RESOLUTION|>--- conflicted
+++ resolved
@@ -20,10 +20,7 @@
   executeInsightsQuery,
   registerExecuteInsightsQueryTool,
 } from './execute_insights_query.js';
-<<<<<<< HEAD
-
-=======
->>>>>>> 84c08ee3
+
 import { apiClientFactory as ApiClientFactory } from '../../utility/index.js';
 
 describe('executeInsightsQuery', () => {
@@ -58,7 +55,6 @@
   beforeEach(() => {
     vi.clearAllMocks();
     vi.spyOn(ApiClientFactory, 'getBigQueryClient').mockReturnValue(mockBigQuery);
-<<<<<<< HEAD
     mockDataset.createQueryJob.mockImplementation((options) => {
       if (options.dryRun) {
         return Promise.resolve([mockDryRunJob]);
@@ -67,8 +63,6 @@
       }
     });
     mockActualJob.getQueryResults.mockResolvedValue([MOCK_DEFAULT_ROWS]);
-=======
->>>>>>> 84c08ee3
   });
 
   it('should execute a query with full config and return the results', async () => {
@@ -91,15 +85,9 @@
       location: TEST_LOCATION,
     });
     expect(mockDataset.createQueryJob).toHaveBeenCalledWith({
-<<<<<<< HEAD
-      query: MOCK_QUERY,
-      jobTimeoutMs: DEFAULT_JOB_TIMEOUT_MS,
-      location: TEST_LOCATION,
-=======
-      query: mockQuery,
-      jobTimeoutMs: 10000,
-      location: 'us-central1',
->>>>>>> 84c08ee3
+      query: MOCK_QUERY,
+      jobTimeoutMs: DEFAULT_JOB_TIMEOUT_MS,
+      location: TEST_LOCATION,
     });
     expect(mockActualJob.getQueryResults).toHaveBeenCalled();
     expect(result.content[0].text).toEqual(JSON.stringify(MOCK_TEST_ROWS));
