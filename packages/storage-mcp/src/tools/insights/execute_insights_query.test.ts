--- conflicted
+++ resolved
@@ -12,7 +12,7 @@
  * WITHOUT WARRANTIES OR CONDITIONS OF ANY KIND, either express or implied.
  * See the License for the specific language governing permissions and
  * limitations under the License.
- */
+*/
 
 import { BigQuery } from '@google-cloud/bigquery';
 import { McpServer } from '@modelcontextprotocol/sdk/server/mcp.js';
@@ -22,11 +22,7 @@
   registerExecuteInsightsQueryTool,
 } from './execute_insights_query.js';
 
-<<<<<<< HEAD
 import { apiClientFactory as ApiClientFactory } from '../../utility/index.js';
-=======
-vi.mock('@google-cloud/bigquery');
->>>>>>> c2fac641
 
 describe('executeInsightsQuery', () => {
   const MOCK_QUERY = 'SELECT * FROM my-table';
@@ -59,7 +55,6 @@
 
   beforeEach(() => {
     vi.clearAllMocks();
-<<<<<<< HEAD
     vi.spyOn(ApiClientFactory, 'getBigQueryClient').mockReturnValue(mockBigQuery);
     mockDataset.createQueryJob.mockImplementation((options) => {
       if (options.dryRun) {
@@ -69,9 +64,6 @@
       }
     });
     mockActualJob.getQueryResults.mockResolvedValue([MOCK_DEFAULT_ROWS]);
-=======
-    (BigQuery as vi.Mock).mockReturnValue(mockBigQuery);
->>>>>>> c2fac641
   });
 
   it('should execute a query with full config and return the results', async () => {
@@ -88,7 +80,6 @@
     });
     expect(mockDataset.createQueryJob).toHaveBeenCalledTimes(2);
     expect(mockDataset.createQueryJob).toHaveBeenCalledWith({
-<<<<<<< HEAD
       query: MOCK_QUERY,
       jobTimeoutMs: DEFAULT_JOB_TIMEOUT_MS,
       dryRun: true,
@@ -98,10 +89,6 @@
       query: MOCK_QUERY,
       jobTimeoutMs: DEFAULT_JOB_TIMEOUT_MS,
       location: TEST_LOCATION,
-=======
-      query: mockQuery,
-      jobTimeoutMs: 10000,
->>>>>>> c2fac641
     });
     expect(mockActualJob.getQueryResults).toHaveBeenCalled();
     expect(result.content[0].text).toEqual(JSON.stringify(MOCK_TEST_ROWS));
@@ -343,7 +330,6 @@
     expect(content.details).toBe('Could not extract location from the configuration name.');
     expect(mockDataset.createQueryJob).not.toHaveBeenCalled();
   });
-<<<<<<< HEAD
 
   it('should pass the location to the BigQuery client', async () => {
     const mockQuery = 'SELECT * FROM my-table';
@@ -365,8 +351,6 @@
       location: 'us-central1',
     });
   });
-=======
->>>>>>> c2fac641
 });
 
 describe('registerExecuteInsightsQueryTool', () => {
