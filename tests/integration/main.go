--- conflicted
+++ resolved
@@ -24,11 +24,7 @@
 	expectedMCPServers := map[string]string{
 		"gcloud":        "gcloud-mcp",
 		"observability": "observability-mcp",
-<<<<<<< HEAD
-		"storage":       "storage-mcp",
-=======
 		"storage":           "storage-mcp",
->>>>>>> a877f735
 	}
 
 	for serverName, binCommand := range expectedMCPServers {
