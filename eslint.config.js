--- conflicted
+++ resolved
@@ -23,7 +23,7 @@
 export default tseslint.config(
   prettierConfig,
   {
-    ignores: ["dist/"],
+    ignores: ["dist/", "**/dist/"],
   },
   ...tseslint.configs.recommended,
   {
@@ -41,7 +41,6 @@
         node: true,
       },
     },
-<<<<<<< HEAD
     rules: {
       ...importPlugin.configs.recommended.rules,
       ...importPlugin.configs.typescript.rules,
@@ -120,86 +119,6 @@
       'license-header': licenseHeader,
     },
     rules: {
-=======
-    rules: {
-      ...importPlugin.configs.recommended.rules,
-      ...importPlugin.configs.typescript.rules,
-      'import/no-default-export': 'warn',
-      'import/no-unresolved': 'off', // Disable for now, can be noisy with monorepos/paths
-
-      // General Best Practice Rules (subset adapted for flat config)
-      '@typescript-eslint/array-type': ['error', { default: 'array-simple' }],
-      'arrow-body-style': ['error', 'as-needed'],
-      curly: ['error', 'multi-line'],
-      eqeqeq: ['error', 'always', { null: 'ignore' }],
-      '@typescript-eslint/consistent-type-assertions': [
-        'error',
-        { assertionStyle: 'as' },
-      ],
-      '@typescript-eslint/explicit-member-accessibility': [
-        'error',
-        { accessibility: 'no-public' },
-      ],
-      '@typescript-eslint/no-explicit-any': 'error',
-      '@typescript-eslint/no-inferrable-types': [
-        'error',
-        { ignoreParameters: true, ignoreProperties: true },
-      ],
-      '@typescript-eslint/no-namespace': ['error', { allowDeclarations: true }],
-      '@typescript-eslint/no-unused-vars': [
-        'error',
-        {
-          argsIgnorePattern: '^_',
-          varsIgnorePattern: '^_',
-          caughtErrorsIgnorePattern: '^_',
-        },
-      ],
-      'import/no-internal-modules': [
-        'error',
-        {
-          allow: ['react-dom/test-utils', 'memfs/lib/volume.js', 'yargs/**'],
-        },
-      ],
-      'import/no-relative-packages': 'error',
-      'no-cond-assign': 'error',
-      'no-debugger': 'error',
-      'no-duplicate-case': 'error',
-      'no-restricted-syntax': [
-        'error',
-        {
-          selector: 'CallExpression[callee.name="require"]',
-          message: 'Avoid using require(). Use ES6 imports instead.',
-        },
-        {
-          selector: 'ThrowStatement > Literal:not([value=/^\\w+Error:/])',
-          message:
-            'Do not throw string literals or non-Error objects. Throw new Error("...") instead.',
-        },
-      ],
-      'no-unsafe-finally': 'error',
-      'no-unused-expressions': 'off', // Disable base rule
-      '@typescript-eslint/no-unused-expressions': [
-        // Enable TS version
-        'error',
-        { allowShortCircuit: true, allowTernary: true },
-      ],
-      'no-var': 'error',
-      'object-shorthand': 'error',
-      'one-var': ['error', 'never'],
-      'prefer-arrow-callback': 'error',
-      'prefer-const': ['error', { destructuring: 'all' }],
-      radix: 'error',
-      'default-case': 'error',
-    },
-  },
-
-  {
-    files: ['./**/*.{tsx,ts,js}'],
-    plugins: {
-      'license-header': licenseHeader,
-    },
-    rules: {
->>>>>>> 02a8ca80
       'license-header/header': [
         'error',
         [
