--- conflicted
+++ resolved
@@ -34,14 +34,10 @@
 
 # Go workspace local files
 go.work
-<<<<<<< HEAD
-go.work.sum
-=======
 go.work.sum
 
 # Ignore gcloud-mcp's README.md, as it's copied
 packages/gcloud-mcp/README.md
 
 # Environment variables
-.env
->>>>>>> 7689ea10
+.env