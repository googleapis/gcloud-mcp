--- conflicted
+++ resolved
@@ -24,25 +24,11 @@
 servers hosted outside of this repo are
 [here](#-other-google-cloud-mcp-servers).
 
-<<<<<<< HEAD
-<<<<<<< HEAD
-=======
->>>>>>> 125aca39
 | MCP Server Name | Description                                                                   | Package Name        | Version                                                                                                                                   |
 | :-------------- | :---------------------------------------------------------------------------- | :------------------ | :---------------------------------------------------------------------------------------------------------------------------------------- |
 | gcloud          | Interact with Google Cloud via the gcloud CLI using natural language prompts. | `gcloud-mcp`        | [![Version](https://img.shields.io/npm/v/@google-cloud/gcloud-mcp)](https://www.npmjs.com/package/@google-cloud/gcloud-mcp)               |
 | observability   | Access Google Cloud Observability APIs to query logs, metrics, and traces.    | `observability-mcp` | [![Version](https://img.shields.io/npm/v/@google-cloud/observability-mcp)](https://www.npmjs.com/package/@google-cloud/observability-mcp) |
 | storage         | Interact with Google Cloud Storage for bucket and object management.          | `storage-mcp`       | [![Version](https://img.shields.io/npm/v/@google-cloud/storage-mcp)](https://www.npmjs.com/package/@google-cloud/storage-mcp)             |
-<<<<<<< HEAD
-=======
-| MCP Server Name | Description                                                                   | Package Name        | Version                                                                                                                                   |
-| :-------------- | :---------------------------------------------------------------------------- | :------------------ | :---------------------------------------------------------------------------------------------------------------------------------------- |
-| gcloud          | Interact with Google Cloud via the gcloud CLI using natural language prompts. | `gcloud-mcp`        | [![Version](https://img.shields.io/npm/v/@google-cloud/gcloud-mcp)](https://www.npmjs.com/package/@google-cloud/gcloud-mcp)               |
-| observability   | Access Google Cloud Observability APIs to query logs, metrics, and traces.    | `observability-mcp` | [![Version](https://img.shields.io/npm/v/@google-cloud/observability-mcp)](https://www.npmjs.com/package/@google-cloud/observability-mcp) |
-| storage         | Interact with Google Cloud Storage for bucket and object management.          | `storage-mcp`       | [![Version](https://img.shields.io/npm/v/@google-cloud/storage-mcp)](https://www.npmjs.com/package/@google-cloud/storage-mcp)             |
->>>>>>> main
-=======
->>>>>>> 125aca39
 
 ## 🚀 Getting Started
 
@@ -163,15 +149,7 @@
 |               | `list_traces`             | Searches for traces in a project.                                                                                                                         |
 |               | `get_trace`               | Gets a specific trace by id in a project.                                                                                                                 |
 |               | `list_group_stats`        | Lists the error groups for a project.                                                                                                                     |
-<<<<<<< HEAD
-<<<<<<< HEAD
 | storage       | `list_objects`            | Lists objects in a GCS bucket.                                                                                                                            |
-=======
-| storage       | `list_objects`            | Lists objects in a GCS bucket.                                                                                                                            |
->>>>>>> main
-=======
-| storage       | `list_objects`            | Lists objects in a GCS bucket.                                                                                                                            |
->>>>>>> 125aca39
 |               | `read_object_metadata`    | Reads comprehensive metadata for a specific object.                                                                                                       |
 |               | `read_object_content`     | Reads the content of a specific object.                                                                                                                   |
 |               | `delete_object`           | Deletes a specific object from a bucket.                                                                                                                  |
