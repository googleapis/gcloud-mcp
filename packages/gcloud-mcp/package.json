--- conflicted
+++ resolved
@@ -4,13 +4,8 @@
   "type": "module",
   "main": "dist/index.js",
   "scripts": {
-<<<<<<< HEAD
-    "test": "echo \"Error: no test specified\" && exit 1",
     "build": "tsc -p . && cp GEMINI-extension.md dist/",
-=======
     "test": "vitest run",
-    "build": "tsc && cp GEMINI-extension.md dist/",
->>>>>>> 3cca0e9d
     "start": "node dist/src/index.js",
     "lint": "gts lint 'src/**/*.ts'",
     "fix": "gts fix 'src/**/*.ts'",
