# gemini-cli settings
.gemini

# Local dependencies folder
node_modules

# Build output folder
dist

# Turbo cache
.turbo

# TypeScript build info files
*.tsbuildinfo

# Editors
.idea
*.iml

# OS metadata
.DS_Store
Thumbs.db

# Test report files
coverage/
packages/*/coverage/
<<<<<<< HEAD

# Package-lock file
package-lock.json
=======
junit.xml
packages/*/junit.xml
>>>>>>> 3cca0e9d
<|MERGE_RESOLUTION|>--- conflicted
+++ resolved
@@ -24,11 +24,9 @@
 # Test report files
 coverage/
 packages/*/coverage/
-<<<<<<< HEAD
 
 # Package-lock file
 package-lock.json
-=======
+
 junit.xml
 packages/*/junit.xml
->>>>>>> 3cca0e9d
