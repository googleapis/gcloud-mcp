#!/usr/bin/env node

/**
 * Copyright 2025 Google LLC
 *
 * Licensed under the Apache License, Version 2.0 (the "License");
 * you may not use this file except in compliance with the License.
 * You may obtain a copy of the License at
 *
 *	http://www.apache.org/licenses/LICENSE-2.0
 *
 * Unless required by applicable law or agreed to in writing, software
 * distributed under the License is distributed on an "AS IS" BASIS,
 * WITHOUT WARRANTIES OR CONDITIONS OF ANY KIND, either express or implied.
 * See the License for the specific language governing permissions and
 * limitations under the License.
 */

import { McpServer } from '@modelcontextprotocol/sdk/server/mcp.js';
import { StdioServerTransport } from '@modelcontextprotocol/sdk/server/stdio.js';
import pkg from '../package.json' with { type: 'json' };
import { createRunGcloudCommand } from './tools/run_gcloud_command.js';
import * as gcloud from './gcloud.js';
import yargs from 'yargs';
import { hideBin } from 'yargs/helpers';
import { initializeGeminiCLI } from './gemini-cli-init.js';
import fs from 'fs';
import path from 'path';

interface GcloudMcpConfig {
  run_gcloud_command?: {
    allowlist?: string[];
    denylist?: string[];
  };
}

export const default_denylist: string[] = [
  'compute start-iap-tunnel',
  'compute connect-to-serial-port',
  'compute tpus tpu-vm ssh',
  'compute tpus queued-resources ssh',
  'compute ssh',
  'cloud-shell ssh',
  'workstations ssh',
  'app instances ssh',
];

const main = async () => {
  const argv = await yargs(hideBin(process.argv))
    .option('gemini-cli-init', {
      alias: 'init',
      type: 'boolean',
      description: 'Initialize the Gemini CLI extension',
    })
<<<<<<< HEAD
    .option('denylist', {
      type: 'array',
      description: 'A list of gcloud commands to denylist.',
=======
    .option('config', {
      type: 'string',
      description: 'Path to a JSON configuration file (must be an absolute path).',
>>>>>>> 1a063571
    }).argv;

  if (argv.geminiCliInit) {
    await initializeGeminiCLI();
    return;
  }

  const isAvailable = await gcloud.isAvailable();
  if (!isAvailable) {
    console.error('Unable to start gcloud mcp server: gcloud executable not found.');
    process.exit(1);
  }

  let config: GcloudMcpConfig = {};
  if (argv.config) {
    if (!path.isAbsolute(argv.config)) {
      console.error('Error: The --config path must be an absolute file path.');
      process.exit(1);
    }
    try {
      const rawConfig = fs.readFileSync(argv.config, 'utf-8');
      config = JSON.parse(rawConfig);
    } catch (e) {
      console.error(`Error reading or parsing config file: ${e}`);
      process.exit(1);
    }
  }

  const allowlist = config.run_gcloud_command?.allowlist || [];
  const denylist = config.run_gcloud_command?.denylist || [];

  const server = new McpServer({
    name: 'gcloud-mcp-server',
    version: pkg.version,
  });
<<<<<<< HEAD

  const userDenylist = (argv.denylist as string[]) || [];
  const mergedDenylist = [...new Set([...default_denylist, ...userDenylist])];

  createRunGcloudCommand([], mergedDenylist).register(server);
=======
  createRunGcloudCommand(allowlist, denylist).register(server);
>>>>>>> 1a063571
  await server.connect(new StdioServerTransport());
  console.log('🚀 gcloud mcp server started');
};

main();<|MERGE_RESOLUTION|>--- conflicted
+++ resolved
@@ -52,15 +52,9 @@
       type: 'boolean',
       description: 'Initialize the Gemini CLI extension',
     })
-<<<<<<< HEAD
-    .option('denylist', {
-      type: 'array',
-      description: 'A list of gcloud commands to denylist.',
-=======
     .option('config', {
       type: 'string',
       description: 'Path to a JSON configuration file (must be an absolute path).',
->>>>>>> 1a063571
     }).argv;
 
   if (argv.geminiCliInit) {
@@ -96,15 +90,12 @@
     name: 'gcloud-mcp-server',
     version: pkg.version,
   });
-<<<<<<< HEAD
 
   const userDenylist = (argv.denylist as string[]) || [];
   const mergedDenylist = [...new Set([...default_denylist, ...userDenylist])];
 
   createRunGcloudCommand([], mergedDenylist).register(server);
-=======
   createRunGcloudCommand(allowlist, denylist).register(server);
->>>>>>> 1a063571
   await server.connect(new StdioServerTransport());
   console.log('🚀 gcloud mcp server started');
 };
